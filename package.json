--- conflicted
+++ resolved
@@ -1,76 +1,26 @@
 {
   "name": "@account.tech/core",
-<<<<<<< HEAD
-  "version": "0.1.21",
-  "description": "Core library for defining account SDKs with account.tech",
-  "author": "Thouny <thouny@tuta.io>",
-=======
   "author": "Thouny <thouny@tuta.io>",
   "description": "Core library for defining account sdks with account.tech",
   "version": "0.1.24",
->>>>>>> cc30a9a2
   "license": "Apache-2.0",
-  "type": "commonjs",
-  "sideEffects": false,
   "files": [
-    "dist",
-    "sdk",
-    "lib",
-    "src",
-    "types",
-    "README.md",
-    "LICENSE"
+    "dist"
   ],
-  "exports": {
-    "./lib/account": {
-      "import": "./dist/esm/lib/account/index.js",
-      "require": "./dist/cjs/lib/account/index.js"
-    },
-    "./lib/commands": {
-      "import": "./dist/esm/lib/commands/index.js",
-      "require": "./dist/cjs/lib/commands/index.js"
-    },
-    "./lib/extensions": {
-      "import": "./dist/esm/lib/extensions/index.js",
-      "require": "./dist/cjs/lib/extensions/index.js"
-    },
-    "./lib/intents": {
-      "import": "./dist/esm/lib/intents/index.js",
-      "require": "./dist/cjs/lib/intents/index.js"
-    },
-    "./lib/objects": {
-      "import": "./dist/esm/lib/objects/index.js",
-      "require": "./dist/cjs/lib/objects/index.js"
-    },
-    "./lib/user": {
-      "import": "./dist/esm/lib/user/index.js",
-      "require": "./dist/cjs/lib/user/index.js"
-    },
-    "./sdk": {
-      "import": "./dist/esm/sdk/index.js",
-      "require": "./dist/cjs/sdk/index.js"
-    },
-    "./types": {
-      "import": "./dist/esm/types/index.js",
-      "require": "./dist/cjs/types/index.js"
-    }
-  },
+  "type": "module",
+  "module": "./dist/esm/index.js",
+  "main": "./dist/index.js",
+  "types": "./dist/index.d.ts",
   "scripts": {
-    "clean": "rm -rf dist tsconfig.tsbuildinfo",
-    "build:types": "tsc --build tsconfig.json && tsc --build tsconfig.esm.json",
-    "build": "bun run clean && bun run build:tsup && bun run build:types",
-    "build:tsup": "tsup"
+    "clean": "rm -rf tsconfig.tsbuildinfo ./dist",
+    "build": "rm -rf dist/ && rm -rf tsconfig.tsbuildinfo && bun build:tsup && bun build:types",
+    "build:tsup": "tsup ./src/* --format esm,cjs --sourcemap",
+    "build:types": "tsc --build"
   },
   "dependencies": {
-<<<<<<< HEAD
-    "@mysten/kiosk": "^0.12.5",
-    "@mysten/sui": "^1.30.2",
-    "@mysten/suins": "^0.7.15",
-=======
     "@mysten/kiosk": "^0.12.11",
     "@mysten/sui": "^1.30.5",
     "@mysten/suins": "^0.7.21",
->>>>>>> cc30a9a2
     "@polymedia/coinmeta": "^0.0.24",
     "bun-types": "^1.2.15"
   },
